<html lang="en">
<head>
    <title>WebRTC Data Channel Echo Server Example</title>
</head>
<body>
<div id="container">
    <h1><a href="//webrtc.github.io/samples/" title="WebRTC samples homepage">WebRTC samples</a>
        <span>Peer connection</span></h1>

    <p>This sample shows how to setup a connection between two peers using
        <a href="https://developer.mozilla.org/en-US/docs/Web/API/RTCPeerConnection">RTCPeerConnection</a>.
        An option to specify the <a href="https://webrtc.org/web-apis/chrome/unified-plan/">SDP semantics</a> for
        the connection is also available (unified-plan, plan-b or default).
    </p>

    <video id="localVideo" playsinline autoplay muted></video>
    <video id="remoteVideo" playsinline autoplay></video>

    <div class="box">
        <button id="startButton">Start</button>
        <button id="callButton">Call</button>

        <button id="acceptButton">Accept</button>
        <button id="hangupButton">Hang Up</button>
    </div>
    <div class="box">
        <label>
            Group ID
            <input id="groupIdInput" type="number" value="1">
        </label>
    </div>

    <div class="box">
        <label for="sdpSemantics">SDP Semantics:</label>
        <select id="sdpSemantics">
            <option selected value="">Default</option>
            <option value="unified-plan">Unified Plan</option>
            <option value="plan-b">Plan B</option>
        </select>
    </div>

    <p>View the console to see logging. The <code>MediaStream</code> object <code>localStream</code>, and the <code>RTCPeerConnection</code>
        objects <code>pc1</code> and <code>pc2</code> are in global scope, so you can inspect them in the console as
        well.</p>

    <p>For more information about RTCPeerConnection, see <a href="http://www.html5rocks.com/en/tutorials/webrtc/basics/"
                                                            title="HTML5 Rocks article about WebRTC by Sam Dutton">Getting
        Started With WebRTC</a>.</p>


    <a href="https://github.com/webrtc/samples/tree/gh-pages/src/content/peerconnection/pc1"
       title="View source for this page on GitHub" id="viewSource">View source on GitHub</a>

</div>
<script>
    /*
 *  Copyright (c) 2015 The WebRTC project authors. All Rights Reserved.
 *
 *  Use of this source code is governed by a BSD-style license
 *  that can be found in the LICENSE file in the root of the source
 *  tree.
 */

    'use strict';

    const startButton = document.getElementById('startButton');
    const callButton = document.getElementById('callButton');
    const hangupButton = document.getElementById('hangupButton');
    const acceptButton = document.getElementById('acceptButton');
    const groupIdInput = document.getElementById('groupIdInput');
    callButton.disabled = true;
    hangupButton.disabled = true;
    startButton.addEventListener('click', start);
    callButton.addEventListener('click', call);
    hangupButton.addEventListener('click', hangup);
    acceptButton.addEventListener('click', receive);

    let startTime;
    const localVideo = document.getElementById('localVideo');
    const remoteVideo = document.getElementById('remoteVideo');

    localVideo.addEventListener('loadedmetadata', function () {
        console.log(`Local video videoWidth: ${this.videoWidth}px,  videoHeight: ${this.videoHeight}px`);
    });

    remoteVideo.addEventListener('loadedmetadata', function () {
        console.log(`Remote video videoWidth: ${this.videoWidth}px,  videoHeight: ${this.videoHeight}px`);
    });

    remoteVideo.addEventListener('resize', () => {
        console.log(`Remote video size changed to ${remoteVideo.videoWidth}x${remoteVideo.videoHeight}`);
        // We'll use the first onsize callback as an indication that video has started
        // playing out.
        if (startTime) {
            const elapsedTime = window.performance.now() - startTime;
            console.log('Setup time: ' + elapsedTime.toFixed(3) + 'ms');
            startTime = null;
        }
    });

    let localStream;
    let pc1;
    let pc2;
    const offerOptions = {
        offerToReceiveAudio: 1,
        offerToReceiveVideo: 1
    };

    function getName(pc) {
        return (pc === pc1) ? 'pc1' : 'pc2';
    }

    async function start() {
        console.log('Requesting local stream');
        startButton.disabled = true;
<<<<<<< HEAD
        try {
            const stream = await navigator.mediaDevices.getUserMedia({
                "video": {
                    "width": 480,
                    "height": 360,
                    "advanced": [
                        {
                            "width": 480
                        },
                        {
                            "width": {
                                "min": 200
                            }
                        },
                        {
                            "width": {
                                "max": 480
                            }
                        }
                    ]
                },
                "audio": {
                    "autoGainControl": false,
                    "channelCount": 2,
                    "echoCancellation": false,
                    "noiseSuppression": false,
                    "sampleRate": 48000,
                    "sampleSize": 24
                }
            });
            console.log('Received local stream');
            localVideo.srcObject = stream;
            localStream = stream;
            callButton.disabled = false;
        } catch (e) {
            alert(`getUserMedia() error: ${e.name}`);
        }
=======
        const stream = await navigator.mediaDevices.getUserMedia({audio: true, video: true});
        console.log('Received local stream');
        localVideo.srcObject = stream;
        localStream = stream;
        callButton.disabled = false;
>>>>>>> 9409fc8f
    }

    function getSelectedSdpSemantics() {
        const sdpSemanticsSelect = document.querySelector('#sdpSemantics');
        const option = sdpSemanticsSelect.options[sdpSemanticsSelect.selectedIndex];
        return option.value === '' ? {} : {sdpSemantics: option.value};
    }

    async function receive() {
        const configuration = {
            ...getSelectedSdpSemantics(),
            iceServers: [{"urls": "stun:144.76.219.168:3478"},
                {
                    "urls": "turn:144.76.219.168:3478",
                    "credential": "kurento-password",
                    "username": "kurento-user"
                }
            ],
        };

        pc2 = new RTCPeerConnection(configuration);

        pc2.addEventListener('icecandidate', e => onIceCandidate(pc2, e));
        pc2.addEventListener('iceconnectionstatechange', e => onIceStateChange(pc2, e));
        pc2.addEventListener('track', gotRemoteStream);

        const offer = await pc2.createOffer(offerOptions);

        try {
            const sdp = await fetch('/parse_sdp/' + groupIdInput.value + '/', {
                method: 'POST',
                body: offer.sdp,
            }).then(res => res.text());
            const answer = new RTCSessionDescription({
                sdp,
                type: 'answer',
            })
            console.log('pc2 setRemoteDescription start');
            try {
                await pc2.setLocalDescription(offer);
                await pc2.setRemoteDescription(answer);
                onSetRemoteSuccess(pc2);
            } catch (e) {
                onSetSessionDescriptionError(e);
            }
        } catch (e) {
            onCreateSessionDescriptionError(e);
        }
    }

    async function call() {
        callButton.disabled = true;
        hangupButton.disabled = false;
        console.log('Starting call');
        startTime = window.performance.now();
        const videoTracks = localStream.getVideoTracks();
        const audioTracks = localStream.getAudioTracks();
        if (videoTracks.length > 0) {
            console.log(`Using video device: ${videoTracks[0].label}`);
        }
        if (audioTracks.length > 0) {
            console.log(`Using audio device: ${audioTracks[0].label}`);
        }
        const configuration = {
            ...getSelectedSdpSemantics(),
            iceServers: [{"urls": "stun:144.76.219.168:3478"},
                {
                    "urls": "turn:144.76.219.168:3478",
                    "credential": "kurento-password",
                    "username": "kurento-user"
                }
            ],
        };
        console.log('RTCPeerConnection configuration:', configuration);
        pc1 = new RTCPeerConnection(configuration);
        console.log('Created local peer connection object pc1');
        pc1.addEventListener('icecandidate', e => onIceCandidate(pc1, e));
        console.log('Created remote peer connection object pc2');
        pc1.addEventListener('iceconnectionstatechange', e => onIceStateChange(pc1, e));

        localStream.getTracks().forEach(track => pc1.addTrack(track, localStream));
        console.log('Added local stream to pc1');

        try {
            console.log('pc1 createOffer start');
            const offer = await pc1.createOffer(offerOptions);
            await onCreateOfferSuccess(offer);
        } catch (e) {
            onCreateSessionDescriptionError(e);
        }
    }

    function onCreateSessionDescriptionError(error) {
        console.error(`Failed to create session description: ${error.toString()}`);
    }

    async function onCreateOfferSuccess(desc) {
        console.log(`Offer from pc1\n${desc.sdp}`);
        console.log('pc1 setLocalDescription start');
        try {
            await pc1.setLocalDescription(desc);
            onSetLocalSuccess(pc1);
        } catch (e) {
            onSetSessionDescriptionError();
        }

        console.log('pc2 createAnswer start');
        // Since the 'remote' side has no media stream we need
        // to pass in the right constraints in order for it to
        // accept the incoming offer of audio and video.
        try {
            const sdp = await fetch('/parse_sdp/' + groupIdInput.value + '/', {
                method: 'POST',
                body: desc.sdp,
            }).then(res => res.text());
            const answer = new RTCSessionDescription({
                sdp,
                type: 'answer',
            })
            // const answer = await pc2.createAnswer();
            await onCreateAnswerSuccess(answer);
        } catch (e) {
            onCreateSessionDescriptionError(e);
        }
    }

    function onSetLocalSuccess(pc) {
        console.log(`${getName(pc)} setLocalDescription complete`);
    }

    function onSetRemoteSuccess(pc) {
        console.log(`${getName(pc)} setRemoteDescription complete`);
    }

    function onSetSessionDescriptionError(error) {
        console.error(`Failed to set session description: ${error.toString()}`);
    }

    function gotRemoteStream(e) {
        if (remoteVideo.srcObject !== e.streams[0]) {
            remoteVideo.srcObject = e.streams[0];
            console.log('pc2 received remote stream');
        }
    }

    async function onCreateAnswerSuccess(desc) {
        console.log(`Answer from pc2:\n${desc.sdp}`);
        console.log('pc2 setLocalDescription start');
        // try {
        //     await pc2.setLocalDescription(desc);
        //     onSetLocalSuccess(pc2);
        // } catch (e) {
        //     onSetSessionDescriptionError(e);
        // }
        console.log('pc1 setRemoteDescription start');
        try {
            await pc1.setRemoteDescription(desc);
            onSetRemoteSuccess(pc1);
        } catch (e) {
            onSetSessionDescriptionError(e);
        }
    }

    async function onIceCandidate(pc, event) {
        if (!event.candidate || !pc.remoteDescription || !pc.remoteDescription.type) {
            return;
        }
        try {
            console.log(event.candidate)
            await (pc.addIceCandidate(event.candidate));
            // await (getOtherPc(pc).addIceCandidate(event.candidate));
            onAddIceCandidateSuccess(pc);
        } catch (e) {
            onAddIceCandidateError(pc, e);
        }
        console.log(`${getName(pc)} ICE candidate:\n${event.candidate ? event.candidate.candidate : '(null)'}`);
    }

    function onAddIceCandidateSuccess(pc) {
        console.log(`${getName(pc)} addIceCandidate success`);
    }

    function onAddIceCandidateError(pc, error) {
        console.error(`${getName(pc)} failed to add ICE Candidate: ${error.toString()}`);
    }

    function onIceStateChange(pc, event) {
        if (pc) {
            console.log(`${getName(pc)} ICE state: ${pc.iceConnectionState}`);
            console.log('ICE state change event: ', event);
        }
    }

    function hangup() {
        console.log('Ending call');
        pc1.close();
        pc2.close();
        pc1 = null;
        pc2 = null;
        hangupButton.disabled = true;
        callButton.disabled = false;
    }
</script>
<style>
    .box {
        margin: 20px auto;
    }
    video {
        transform: rotateY(180deg);
    }
</style>
</body>
</html><|MERGE_RESOLUTION|>--- conflicted
+++ resolved
@@ -113,9 +113,7 @@
     async function start() {
         console.log('Requesting local stream');
         startButton.disabled = true;
-<<<<<<< HEAD
-        try {
-            const stream = await navigator.mediaDevices.getUserMedia({
+        const stream = await navigator.mediaDevices.getUserMedia({
                 "video": {
                     "width": 480,
                     "height": 360,
@@ -144,20 +142,10 @@
                     "sampleSize": 24
                 }
             });
-            console.log('Received local stream');
-            localVideo.srcObject = stream;
-            localStream = stream;
-            callButton.disabled = false;
-        } catch (e) {
-            alert(`getUserMedia() error: ${e.name}`);
-        }
-=======
-        const stream = await navigator.mediaDevices.getUserMedia({audio: true, video: true});
         console.log('Received local stream');
         localVideo.srcObject = stream;
         localStream = stream;
         callButton.disabled = false;
->>>>>>> 9409fc8f
     }
 
     function getSelectedSdpSemantics() {
